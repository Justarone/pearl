use super::prelude::*;

use super::index::Index;

const BLOB_MAGIC_BYTE: u64 = 0xdeaf_abcd;
const BLOB_INDEX_FILE_EXTENSION: &str = "index";

/// A [`Blob`] struct representing file with records,
/// provides methods for read/write access by key
///
/// [`Blob`]: struct.Blob.html
#[derive(Debug)]
pub(crate) struct Blob {
    header: Header,
    index: SimpleIndex,
    name: FileName,
    file: File,
    current_offset: Arc<Mutex<u64>>,
}

impl Blob {
    /// # Description
    /// Creates new blob file with given [`FileName`].
    /// And creates index from existing `.index` file or scans corresponding blob.
    /// # Panic
    /// Panics if file with same path already exists
    ///
    /// [`FileName`]: struct.FileName.html
<<<<<<< HEAD
    pub(crate) async fn open_new(
        name: FileName,
        filter_config: Option<BloomConfig>,
    ) -> Result<Self> {
        let file = Self::prepare_file(&name)?;
        let index = Self::create_index(filter_config, &name);
=======
    pub(crate) async fn open_new(name: FileName, filter_config: BloomConfig) -> Result<Self> {
        let file = File::create(name.to_path()).await?;
        let index = Self::create_index(&filter_config, &name);
>>>>>>> 8b8f5460
        let current_offset = Self::new_offset();
        let header = Header::new();
        let mut blob = Self {
            header,
            file,
            index,
            name,
            current_offset,
        };
        blob.write_header().await?;
        Ok(blob)
    }

    #[inline]
    fn new_offset() -> Arc<Mutex<u64>> {
        Arc::new(Mutex::new(0))
    }

    async fn write_header(&mut self) -> Result<()> {
        let buf = serialize(&self.header)?;
        let offset = self.file.write(&buf).await?;
        self.update_offset(offset).await;
        Ok(())
    }

    async fn update_offset(&self, offset: usize) {
        *self.current_offset.lock().await = offset as u64;
    }

    #[inline]
    fn create_index(filter_config: Option<BloomConfig>, name: &FileName) -> SimpleIndex {
        let mut index_name = name.clone();
        index_name.extension = BLOB_INDEX_FILE_EXTENSION.to_owned();
        SimpleIndex::new(filter_config, index_name)
    }

    pub(crate) async fn dump(&mut self) -> Result<()> {
        self.index.dump().await
    }

    pub(crate) async fn load_index(&mut self) -> Result<()> {
        self.index.load().await
    }

    pub(crate) fn boxed(self) -> Box<Self> {
        Box::new(self)
    }

    pub(crate) async fn from_file(
        filter_config: Option<BloomConfig>,
        path: PathBuf,
    ) -> Result<Self> {
        debug!("create file instance");
        let file = File::open(&path).await?;
        let name = FileName::from_path(&path)?;
        let len = file.metadata().await?.len();
        let header = Header::new();
        debug!("blob file size: {} MB", len / 1_000_000);
        let mut index_name: FileName = name.clone();
        index_name.extension = BLOB_INDEX_FILE_EXTENSION.to_owned();
        debug!("looking for index file: [{}]", index_name.to_string());
        let index = if index_name.exists() {
            debug!("file exists");
            SimpleIndex::from_file(index_name, filter_config.is_some()).await?
        } else {
            debug!("file not found, create new");
            SimpleIndex::new(filter_config, index_name)
        };
        debug!("index initialized");
        let header_size = bincode::serialized_size(&header)?;
        let mut blob = Self {
            header,
            file,
            name,
            index,
            current_offset: Arc::new(Mutex::new(len)),
        };
        debug!("call update index");
        if len > header_size {
            blob.try_regenerate_index().await?;
        } else {
            warn!("empty or corrupted blob: {:?}", path);
        }
        debug!("check data consistency");
        Self::check_data_consistency()?;
        Ok(blob)
    }

    async fn raw_records(&mut self) -> Result<RawRecords> {
        RawRecords::start(self.file.clone(), bincode::serialized_size(&self.header)?).await
    }

    pub(crate) async fn try_regenerate_index(&mut self) -> Result<()> {
        info!("try regenerate index for blob: {}", self.name);
        if self.index.on_disk() {
            debug!("index already updated");
            return Ok(());
        }
        debug!("index file missed");
        let raw_r = self.raw_records().await?;
        debug!("raw records loaded");
        raw_r.try_for_each(|h| self.index.push(h)).await?;
        debug!("index entries collected");
        self.dump().await?;
        debug!("index successfully generated: {}", self.index.name());
        Ok(())
    }

    pub(crate) fn check_data_consistency() -> Result<()> {
        // @TODO implement
        Ok(())
    }

    pub(crate) async fn write(&mut self, mut record: Record) -> Result<()> {
        let mut offset = self.current_offset.lock().await;
        record.set_offset(*offset)?;
        let buf = record.to_raw()?;
        let bytes_written = self.file.write_at(buf, *offset).await?;
        trace!("push record header");
        self.index.push(record.header().clone());
        *offset += bytes_written as u64;
        Ok(())
    }

    pub(crate) async fn read(&self, key: &[u8], meta: Option<&Meta>) -> Result<Record> {
        let loc = self
            .lookup(key, meta)
            .await
            .ok_or(ErrorKind::RecordNotFound)?;
        debug!("key found");
        let buf = self.file.read_at(loc.size as usize, loc.offset).await?;
        debug!("buf read finished");
        let record = Record::from_raw(&buf).expect("from raw");
        debug!("record deserialized");
        Ok(record)
    }

    #[inline]
    pub(crate) fn read_all<'a>(&'a self, key: &'a [u8]) -> Entries<'a> {
        self.index.get_entry(key, self.file.clone())
    }

    async fn lookup(&self, key: &[u8], meta: Option<&Meta>) -> Option<Location> {
        if self.check_bloom(key) == Some(false) {
            None
        } else {
            let entries = self.index.get_entry(key, self.file.clone());
            Self::find_entry(entries, meta)
                .await
                .map(|entry| Location::new(entry.blob_offset(), entry.full_size()))
        }
    }

    pub(crate) async fn contains(&self, key: &[u8], meta: Option<&Meta>) -> bool {
        self.lookup(key, meta).await.is_some()
    }

    async fn find_entry<'a>(ents: Entries<'a>, meta: Option<&'a Meta>) -> Option<Entry> {
        ents.filter(|entry| {
            if let Some(m) = meta {
                *m == entry.meta()
            } else {
                true
            }
        })
        .next()
        .await
    }

    #[inline]
    pub(crate) async fn file_size(&self) -> IOResult<u64> {
        Ok(self.file.metadata().await?.len())
    }

    pub(crate) async fn records_count(&self) -> Result<usize> {
        self.index.count().await
    }

    pub(crate) async fn fsyncdata(&self) -> IOResult<()> {
        self.file.fsyncdata().await
    }

    #[inline]
    pub(crate) const fn id(&self) -> usize {
        self.name.id
    }

    pub(crate) async fn get_all_metas(&self, key: &[u8]) -> Result<Vec<Meta>> {
        debug!("get_all_metas");
        let locations = self.index.get_all_meta_locations(key).await?;
        trace!("gotten all meta locations");
        let mut metas = Vec::new();
        for location in locations {
            let meta_raw = self
                .file
                .read_at(location.size as usize, location.offset)
                .await?;
            let meta = Meta::from_raw(&meta_raw).map_err(Error::new)?;
            metas.push(meta);
        }
        trace!("get all headers finished");
        Ok(metas)
    }

    pub(crate) fn check_bloom(&self, key: &[u8]) -> Option<bool> {
        trace!("check bloom filter");
        self.index.check_bloom_key(key)
    }
}

#[derive(Debug, Clone)]
pub struct FileName {
    name_prefix: String,
    id: usize,
    extension: String,
    dir: PathBuf,
}

impl FileName {
    pub const fn new(name_prefix: String, id: usize, extension: String, dir: PathBuf) -> Self {
        Self {
            name_prefix,
            id,
            extension,
            dir,
        }
    }

    pub(crate) fn from_path(path: &Path) -> Result<Self> {
        Self::try_from_path(path)
            .ok_or_else(|| ErrorKind::WrongFileNamePattern(path.to_owned()).into())
    }

    pub fn to_path(&self) -> PathBuf {
        self.dir.join(self.to_string())
    }

    fn try_from_path(path: &Path) -> Option<Self> {
        let extension = path.extension()?.to_str()?.to_owned();
        let stem = path.file_stem()?;
        let mut parts = stem
            .to_str()?
            .splitn(2, '.')
            .collect::<Vec<_>>()
            .into_iter();
        let name_prefix = parts.next()?.to_owned();
        let id = parts.next()?.parse().ok()?;
        let dir = path.parent()?.to_owned();
        Some(Self {
            name_prefix,
            id,
            extension,
            dir,
        })
    }

    fn exists(&self) -> bool {
        self.to_path().exists()
    }
}

impl Display for FileName {
    fn fmt(&self, f: &mut Formatter<'_>) -> FmtResult {
        write!(f, "{}.{}.{}", self.name_prefix, self.id, self.extension)
    }
}

#[derive(Debug, Clone, Serialize, Deserialize)]
struct Header {
    magic_byte: u64,
    version: u32,
    flags: u64,
}

impl Header {
    pub const fn new() -> Self {
        Self {
            magic_byte: BLOB_MAGIC_BYTE,
            version: 0,
            flags: 0,
        }
    }
}

#[derive(Debug)]
pub struct Location {
    offset: u64,
    size: usize,
}

impl Location {
    pub const fn new(offset: u64, size: usize) -> Self {
        Self { offset, size }
    }

    pub(crate) const fn size(&self) -> usize {
        self.size
    }

    pub(crate) const fn offset(&self) -> u64 {
        self.offset
    }
}

struct RawRecords {
    current_offset: u64,
    record_header_size: u64,
    file: File,
    file_len: u64,
    read_fut: Option<PinBox<dyn Future<Output = Result<RecordHeader>> + Send>>,
}

impl RawRecords {
    async fn start(file: File, blob_header_size: u64) -> Result<Self> {
        let current_offset = blob_header_size;
        trace!("current offset: {}", current_offset);
        let size_of_usize = std::mem::size_of::<usize>();
        trace!(
            "read at: size {}, offset: {}",
            size_of_usize,
            current_offset + size_of_usize as u64
        );
        // plus size of usize because serialized
        // vector contains usize len in front
        let buf = file
            .read_at(size_of_usize, current_offset + size_of_usize as u64)
            .await?;
        let key_len = bincode::deserialize::<usize>(&buf)?;
        let record_header_size = RecordHeader::default().serialized_size() + key_len as u64;
        let read_fut = Self::read_at(file.clone(), record_header_size, current_offset).boxed();
        let file_len = file.metadata().await.map(|m| m.len())?;
        Ok(Self {
            current_offset,
            record_header_size,
            file,
            file_len,
            read_fut: Some(read_fut),
        })
    }

    async fn read_at(file: File, size: u64, offset: u64) -> Result<RecordHeader> {
        trace!("call read_at: {} bytes at {}", size, offset);
        let buf = file.read_at(size.try_into()?, offset).await?;
        RecordHeader::from_raw(&buf).map_err(Error::new)
    }

    fn update_future(&mut self, header: &RecordHeader) {
        self.current_offset += self.record_header_size;
        self.current_offset += header.meta_size();
        self.current_offset += header.data_size();
        trace!(
            "file len: {}, current offset: {}",
            self.file_len,
            self.current_offset,
        );
        if self.file_len < self.current_offset + self.record_header_size {
            self.read_fut = None;
        } else {
            let read_fut = Self::read_at(
                self.file.clone(),
                self.record_header_size,
                self.current_offset,
            )
            .boxed();
            self.read_fut = Some(read_fut);
        }
    }
}

impl Stream for RawRecords {
    type Item = Result<RecordHeader>;

    fn poll_next(mut self: Pin<&mut Self>, cx: &mut Context<'_>) -> Poll<Option<Self::Item>> {
        let res = if let Some(ref mut f) = self.read_fut {
            Some(ready!(Future::poll(f.as_mut(), cx)).map(|h| {
                self.update_future(&h);
                h
            }))
        } else {
            None
        };

        Poll::Ready(res)
    }
}<|MERGE_RESOLUTION|>--- conflicted
+++ resolved
@@ -26,18 +26,12 @@
     /// Panics if file with same path already exists
     ///
     /// [`FileName`]: struct.FileName.html
-<<<<<<< HEAD
     pub(crate) async fn open_new(
         name: FileName,
         filter_config: Option<BloomConfig>,
     ) -> Result<Self> {
-        let file = Self::prepare_file(&name)?;
+        let file = File::create(name.to_path()).await?;
         let index = Self::create_index(filter_config, &name);
-=======
-    pub(crate) async fn open_new(name: FileName, filter_config: BloomConfig) -> Result<Self> {
-        let file = File::create(name.to_path()).await?;
-        let index = Self::create_index(&filter_config, &name);
->>>>>>> 8b8f5460
         let current_offset = Self::new_offset();
         let header = Header::new();
         let mut blob = Self {
