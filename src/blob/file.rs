use crate::prelude::*;

const WOULDBLOCK_RETRY_INTERVAL_MS: u64 = 10;

#[derive(Debug, Clone)]
pub(crate) struct File {
<<<<<<< HEAD
    pub(crate) no_lock_fd: Arc<fs::File>, // requires for async implementations of read_at/write_at
    pub(crate) locked_fd: Arc<Mutex<fs::File>>,
}

#[inline]
fn schedule_wake(waker: Waker) {
    tokio::spawn(async move {
        delay_for(Duration::from_millis(WOULDBLOCK_RETRY_INTERVAL_MS))
            .map(|_| waker.wake_by_ref())
            .await;
    });
}

impl AsyncRead for File {
    fn poll_read(
        self: Pin<&mut Self>,
        cx: &mut Context<'_>,
        buf: &mut [u8],
    ) -> Poll<IOResult<usize>> {
        let mut file_ref = Pin::get_ref(self.as_ref());
        let pinned_file_ref = Pin::new(&mut file_ref);
        pinned_file_ref.poll_read(cx, buf)
    }
}

fn warn_and_wake(waker: Waker) {
    warn!(
        "file read operation wouldblock or interrupted, retry in {}ms",
        WOULDBLOCK_RETRY_INTERVAL_MS
    );
    schedule_wake(waker);
}

impl AsyncRead for &File {
    fn poll_read(
        self: Pin<&mut Self>,
        cx: &mut Context<'_>,
        buf: &mut [u8],
    ) -> Poll<IOResult<usize>> {
        let mut file = self.no_lock_fd.as_ref();
        match file.read(buf) {
            Err(ref e)
                if e.kind() == IOErrorKind::WouldBlock || e.kind() == IOErrorKind::Interrupted =>
            {
                warn_and_wake(cx.waker().clone());
                Poll::Pending
            }
            Err(e) => Poll::Ready(Err(e)),
            Ok(n) => Poll::Ready(Ok(n)),
        }
=======
    read_fd: Arc<StdFile>, // requires only for read_at/write_at methods
    write_fd: Arc<RwLock<TokioFile>>,
}

impl File {
    pub(crate) async fn open(path: impl AsRef<Path>) -> IOResult<Self> {
        let file = OpenOptions::new()
            .create(false)
            .append(true)
            .read(true)
            .open(path.as_ref())
            .await?;
        Self::from_tokio_file(file).await
>>>>>>> 8b8f5460
    }

<<<<<<< HEAD
impl AsyncWrite for File {
    fn poll_write(self: Pin<&mut Self>, cx: &mut Context<'_>, buf: &[u8]) -> Poll<IOResult<usize>> {
        let mut file = self.no_lock_fd.as_ref();
        match file.write_all(buf) {
            Err(ref e)
                if e.kind() == IOErrorKind::WouldBlock || e.kind() == IOErrorKind::Interrupted =>
            {
                warn_and_wake(cx.waker().clone());
                Poll::Pending
            }
            Err(e) => Poll::Ready(Err(e)),
            Ok(_) => Poll::Ready(Ok(buf.len())),
        }
    }

    fn poll_flush(self: Pin<&mut Self>, cx: &mut Context<'_>) -> Poll<IOResult<()>> {
        let mut file = self.no_lock_fd.as_ref();
        match file.flush() {
            Err(ref e)
                if e.kind() == IOErrorKind::WouldBlock || e.kind() == IOErrorKind::Interrupted =>
            {
                warn_and_wake(cx.waker().clone());
                Poll::Pending
            }
            Err(e) => Poll::Ready(Err(e)),
            Ok(_) => Poll::Ready(Ok(())),
        }
=======
    pub(crate) async fn create(path: impl AsRef<Path>) -> IOResult<Self> {
        let file = OpenOptions::new()
            .create_new(true)
            .write(true)
            .read(true)
            .open(path)
            .await?;
        Self::from_tokio_file(file).await
    }

    pub(crate) async fn metadata(&self) -> IOResult<Metadata> {
        self.write_fd.read().await.metadata().await
>>>>>>> 8b8f5460
    }

    pub(crate) async fn write(&self, buf: &[u8]) -> IOResult<usize> {
        let mut file = self.write_fd.write().await;
        file.write(buf).await
    }

<<<<<<< HEAD
impl File {
    pub(crate) fn metadata(&self) -> IOResult<fs::Metadata> {
        self.no_lock_fd.metadata()
    }

    pub(crate) async fn write_at(&mut self, buf: Vec<u8>, offset: u64) -> IOResult<usize> {
        let mut fd = self.locked_fd.lock().await;
        let write_fut = WriteAt {
            fd: &mut fd,
            buf,
            offset,
        };
        write_fut.await
=======
    pub(crate) async fn write_all(&self, buf: &[u8]) -> IOResult<()> {
        let mut file = self.write_fd.write().await;
        file.write_all(buf).await
    }

    pub(crate) async fn write_at(&self, buf: Vec<u8>, offset: u64) -> IOResult<usize> {
        let fd = self.read_fd.clone();
        let write_fut = WriteAt { fd, buf, offset };
        write_fut.await
    }

    pub(crate) async fn read_exact(&self, buf: &mut [u8]) -> IOResult<usize> {
        let mut file = self.write_fd.write().await;
        file.read_exact(buf).await
    }

    pub(crate) async fn read_to_end(&self, buf: &mut Vec<u8>) -> IOResult<usize> {
        let mut file = self.write_fd.write().await;
        file.read_to_end(buf).await
>>>>>>> 8b8f5460
    }

    pub(crate) async fn read_at(&self, len: usize, offset: u64) -> IOResult<Vec<u8>> {
        let read_fut = ReadAt {
            fd: self.no_lock_fd.clone(),
            len,
            offset,
        };
        read_fut.await
    }

<<<<<<< HEAD
    pub(crate) async fn read_all(&self) -> IOResult<Vec<u8>> {
        let len = self.metadata()?.len(); // @TODO remove syncronous call. Will be removed after std file replacement with tokio file.
        self.read_at(len.try_into().expect("u64 to usize"), 0).await
    }

    pub(crate) fn from_std_file(fd: fs::File) -> IOResult<Self> {
        fd.try_clone().map(|file| Self {
            no_lock_fd: Arc::new(file),
            locked_fd: Arc::new(Mutex::new(fd)),
=======
    pub(crate) async fn seek(&self, from: SeekFrom) -> IOResult<u64> {
        let mut file = self.write_fd.write().await;
        file.seek(from).await
    }

    async fn from_tokio_file(file: TokioFile) -> IOResult<Self> {
        let tokio_file = file.try_clone().await?;
        let std_file = tokio_file.try_into_std().expect("tokio file into std");
        let file = Self {
            read_fd: Arc::new(std_file),
            write_fd: Arc::new(RwLock::new(file)),
        };
        Ok(file)
    }

    pub(crate) fn from_std_file(fd: StdFile) -> IOResult<Self> {
        let file = fd.try_clone()?;
        Ok(Self {
            read_fd: Arc::new(file),
            write_fd: Arc::new(RwLock::new(TokioFile::from_std(fd))),
>>>>>>> 8b8f5460
        })
    }

    pub(crate) async fn fsyncdata(&self) -> IOResult<()> {
        self.write_fd.write().await.sync_data().await
    }
}

#[inline]
fn schedule_wake(waker: Waker) {
    tokio::spawn(async move {
        delay_for(Duration::from_millis(WOULDBLOCK_RETRY_INTERVAL_MS))
            .map(|_| waker.wake_by_ref())
            .await;
    });
}

fn warn_and_wake(waker: Waker) {
    warn!(
        "file read operation wouldblock or interrupted, retry in {}ms",
        WOULDBLOCK_RETRY_INTERVAL_MS
    );
    schedule_wake(waker);
}

struct WriteAt {
    fd: Arc<StdFile>,
    buf: Vec<u8>,
    offset: u64,
}

impl<'a> Future for WriteAt {
    type Output = IOResult<usize>;

    fn poll(self: Pin<&mut Self>, cx: &mut Context) -> Poll<Self::Output> {
        match self.fd.write_at(&self.buf, self.offset) {
            Err(ref e)
                if e.kind() == IOErrorKind::WouldBlock || e.kind() == IOErrorKind::Interrupted =>
            {
                warn_and_wake(cx.waker().clone());
                Poll::Pending
            }
            Err(e) => Poll::Ready(Err(e)),
            Ok(_) => Poll::Ready(Ok(self.buf.len())),
        }
    }
}

#[derive(Debug)]
struct ReadAt {
    fd: Arc<StdFile>,
    len: usize,
    offset: u64,
}

impl Future for ReadAt {
    type Output = IOResult<Vec<u8>>;

    fn poll(self: Pin<&mut Self>, cx: &mut Context) -> Poll<Self::Output> {
        trace!("read at poll {:?}", self);
        let mut buf = vec![0; self.len];
        match self.fd.read_at(&mut buf, self.offset) {
            Err(ref e)
                if e.kind() == IOErrorKind::WouldBlock || e.kind() == IOErrorKind::Interrupted =>
            {
                warn_and_wake(cx.waker().clone());
                Poll::Pending
            }
            Err(e) => Poll::Ready(Err(e)),
            Ok(n) => Poll::Ready(Ok(buf[0..n].to_vec())),
        }
    }
}<|MERGE_RESOLUTION|>--- conflicted
+++ resolved
@@ -4,59 +4,7 @@
 
 #[derive(Debug, Clone)]
 pub(crate) struct File {
-<<<<<<< HEAD
-    pub(crate) no_lock_fd: Arc<fs::File>, // requires for async implementations of read_at/write_at
-    pub(crate) locked_fd: Arc<Mutex<fs::File>>,
-}
-
-#[inline]
-fn schedule_wake(waker: Waker) {
-    tokio::spawn(async move {
-        delay_for(Duration::from_millis(WOULDBLOCK_RETRY_INTERVAL_MS))
-            .map(|_| waker.wake_by_ref())
-            .await;
-    });
-}
-
-impl AsyncRead for File {
-    fn poll_read(
-        self: Pin<&mut Self>,
-        cx: &mut Context<'_>,
-        buf: &mut [u8],
-    ) -> Poll<IOResult<usize>> {
-        let mut file_ref = Pin::get_ref(self.as_ref());
-        let pinned_file_ref = Pin::new(&mut file_ref);
-        pinned_file_ref.poll_read(cx, buf)
-    }
-}
-
-fn warn_and_wake(waker: Waker) {
-    warn!(
-        "file read operation wouldblock or interrupted, retry in {}ms",
-        WOULDBLOCK_RETRY_INTERVAL_MS
-    );
-    schedule_wake(waker);
-}
-
-impl AsyncRead for &File {
-    fn poll_read(
-        self: Pin<&mut Self>,
-        cx: &mut Context<'_>,
-        buf: &mut [u8],
-    ) -> Poll<IOResult<usize>> {
-        let mut file = self.no_lock_fd.as_ref();
-        match file.read(buf) {
-            Err(ref e)
-                if e.kind() == IOErrorKind::WouldBlock || e.kind() == IOErrorKind::Interrupted =>
-            {
-                warn_and_wake(cx.waker().clone());
-                Poll::Pending
-            }
-            Err(e) => Poll::Ready(Err(e)),
-            Ok(n) => Poll::Ready(Ok(n)),
-        }
-=======
-    read_fd: Arc<StdFile>, // requires only for read_at/write_at methods
+    no_lock_fd: Arc<StdFile>, // requires only for read_at/write_at methods
     write_fd: Arc<RwLock<TokioFile>>,
 }
 
@@ -69,38 +17,8 @@
             .open(path.as_ref())
             .await?;
         Self::from_tokio_file(file).await
->>>>>>> 8b8f5460
     }
 
-<<<<<<< HEAD
-impl AsyncWrite for File {
-    fn poll_write(self: Pin<&mut Self>, cx: &mut Context<'_>, buf: &[u8]) -> Poll<IOResult<usize>> {
-        let mut file = self.no_lock_fd.as_ref();
-        match file.write_all(buf) {
-            Err(ref e)
-                if e.kind() == IOErrorKind::WouldBlock || e.kind() == IOErrorKind::Interrupted =>
-            {
-                warn_and_wake(cx.waker().clone());
-                Poll::Pending
-            }
-            Err(e) => Poll::Ready(Err(e)),
-            Ok(_) => Poll::Ready(Ok(buf.len())),
-        }
-    }
-
-    fn poll_flush(self: Pin<&mut Self>, cx: &mut Context<'_>) -> Poll<IOResult<()>> {
-        let mut file = self.no_lock_fd.as_ref();
-        match file.flush() {
-            Err(ref e)
-                if e.kind() == IOErrorKind::WouldBlock || e.kind() == IOErrorKind::Interrupted =>
-            {
-                warn_and_wake(cx.waker().clone());
-                Poll::Pending
-            }
-            Err(e) => Poll::Ready(Err(e)),
-            Ok(_) => Poll::Ready(Ok(())),
-        }
-=======
     pub(crate) async fn create(path: impl AsRef<Path>) -> IOResult<Self> {
         let file = OpenOptions::new()
             .create_new(true)
@@ -113,7 +31,6 @@
 
     pub(crate) async fn metadata(&self) -> IOResult<Metadata> {
         self.write_fd.read().await.metadata().await
->>>>>>> 8b8f5460
     }
 
     pub(crate) async fn write(&self, buf: &[u8]) -> IOResult<usize> {
@@ -121,41 +38,25 @@
         file.write(buf).await
     }
 
-<<<<<<< HEAD
-impl File {
-    pub(crate) fn metadata(&self) -> IOResult<fs::Metadata> {
-        self.no_lock_fd.metadata()
-    }
-
-    pub(crate) async fn write_at(&mut self, buf: Vec<u8>, offset: u64) -> IOResult<usize> {
-        let mut fd = self.locked_fd.lock().await;
-        let write_fut = WriteAt {
-            fd: &mut fd,
-            buf,
-            offset,
-        };
-        write_fut.await
-=======
     pub(crate) async fn write_all(&self, buf: &[u8]) -> IOResult<()> {
         let mut file = self.write_fd.write().await;
         file.write_all(buf).await
     }
 
     pub(crate) async fn write_at(&self, buf: Vec<u8>, offset: u64) -> IOResult<usize> {
-        let fd = self.read_fd.clone();
+        let fd = self.no_lock_fd.clone();
         let write_fut = WriteAt { fd, buf, offset };
         write_fut.await
+    }
+
+    pub(crate) async fn read_all(&self) -> IOResult<Vec<u8>> {
+        let len = self.metadata().await?.len();
+        self.read_at(len.try_into().expect("u64 to usize"), 0).await
     }
 
     pub(crate) async fn read_exact(&self, buf: &mut [u8]) -> IOResult<usize> {
         let mut file = self.write_fd.write().await;
         file.read_exact(buf).await
-    }
-
-    pub(crate) async fn read_to_end(&self, buf: &mut Vec<u8>) -> IOResult<usize> {
-        let mut file = self.write_fd.write().await;
-        file.read_to_end(buf).await
->>>>>>> 8b8f5460
     }
 
     pub(crate) async fn read_at(&self, len: usize, offset: u64) -> IOResult<Vec<u8>> {
@@ -167,27 +68,11 @@
         read_fut.await
     }
 
-<<<<<<< HEAD
-    pub(crate) async fn read_all(&self) -> IOResult<Vec<u8>> {
-        let len = self.metadata()?.len(); // @TODO remove syncronous call. Will be removed after std file replacement with tokio file.
-        self.read_at(len.try_into().expect("u64 to usize"), 0).await
-    }
-
-    pub(crate) fn from_std_file(fd: fs::File) -> IOResult<Self> {
-        fd.try_clone().map(|file| Self {
-            no_lock_fd: Arc::new(file),
-            locked_fd: Arc::new(Mutex::new(fd)),
-=======
-    pub(crate) async fn seek(&self, from: SeekFrom) -> IOResult<u64> {
-        let mut file = self.write_fd.write().await;
-        file.seek(from).await
-    }
-
     async fn from_tokio_file(file: TokioFile) -> IOResult<Self> {
         let tokio_file = file.try_clone().await?;
         let std_file = tokio_file.try_into_std().expect("tokio file into std");
         let file = Self {
-            read_fd: Arc::new(std_file),
+            no_lock_fd: Arc::new(std_file),
             write_fd: Arc::new(RwLock::new(file)),
         };
         Ok(file)
@@ -196,9 +81,8 @@
     pub(crate) fn from_std_file(fd: StdFile) -> IOResult<Self> {
         let file = fd.try_clone()?;
         Ok(Self {
-            read_fd: Arc::new(file),
+            no_lock_fd: Arc::new(file),
             write_fd: Arc::new(RwLock::new(TokioFile::from_std(fd))),
->>>>>>> 8b8f5460
         })
     }
 
