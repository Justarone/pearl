use super::prelude::*;

const BLOB_FILE_EXTENSION: &str = "blob";
const LOCK_FILE: &str = "pearl.lock";

const O_EXCL: i32 = 128;

type SaveOldBlobTask = std::pin::Pin<Box<dyn std::future::Future<Output = ()> + Send>>;

/// A main storage struct.
///
/// This type is clonable, cloning it will only create a new reference,
/// not a new storage.
/// Storage has a type parameter K.
/// To perform read/write operations K must implement [`Key`] trait.
///
/// # Examples
///
/// ```no-run
/// use pearl::{Storage, Builder, Key};
///
/// #[tokio::main]
/// async fn main() {
///     let mut storage: Storage<String> = Builder::new()
///         .work_dir("/tmp/pearl/")
///         .max_blob_size(1_000_000)
///         .max_data_in_blob(1_000_000_000)
///         .blob_file_name_prefix("pearl-test")
///         .build()
///         .unwrap();
///     storage.init().await.unwrap();
/// }
/// ```
///
/// [`Key`]: trait.Key.html
#[derive(Debug)]
pub struct Storage<K> {
    pub(crate) inner: Inner,
    observer: Observer,
    marker: PhantomData<K>,
}

#[derive(Debug)]
pub(crate) struct Inner {
    pub(crate) config: Config,
    pub(crate) safe: Arc<RwLock<Safe>>,
    next_blob_id: Arc<AtomicUsize>,
    twins_count: Arc<AtomicUsize>,
    pub(crate) ioring: Option<Rio>,
}

#[derive(Debug)]
pub(crate) struct Safe {
    pub(crate) active_blob: Option<Box<Blob>>,
    pub(crate) blobs: Arc<RwLock<Vec<Blob>>>,
    lock_file: Option<StdFile>,
}

impl<K> Drop for Storage<K> {
    fn drop(&mut self) {
        let twins = self.inner.twins_count.fetch_sub(1, ORD);
        // 1 is because twin#0 - in observer thread, twin#1 - self
        if twins <= 1 {
            trace!("stop observer thread");
            self.observer.shutdown();
        }
    }
}

impl<K> Clone for Storage<K> {
    #[must_use]
    fn clone(&self) -> Self {
        Self {
            inner: self.inner.clone(),
            observer: self.observer.clone(),
            marker: PhantomData,
        }
    }
}

async fn work_dir_content(wd: &Path) -> Result<Option<Vec<DirEntry>>> {
    let mut files = Vec::new();
    let mut dir = read_dir(wd).await?;
    while let Some(file) = dir.next_entry().await.transpose() {
        if let Ok(file) = file {
            files.push(file);
        }
    }

    if files
        .iter()
        .filter_map(|file| Some(file.file_name().as_os_str().to_str()?.to_owned()))
        .find(|name| name.ends_with(BLOB_FILE_EXTENSION))
        .is_none()
    {
        debug!("working dir is uninitialized, starting empty storage");
        Ok(None)
    } else {
        debug!("working dir contains files, try init existing");
        Ok(Some(files))
    }
}

impl<K> Storage<K> {
    pub(crate) fn new(config: Config, ioring: Option<Rio>) -> Self {
        let update_interval = Duration::from_millis(config.update_interval_ms());
        let dump_sem = config.dump_sem();
        let inner = Inner::new(config, ioring);
        let observer = Observer::new(update_interval, inner.clone(), dump_sem);
        Self {
            inner,
            observer,
            marker: PhantomData,
        }
    }

    /// [`init()`] used to prepare all environment to further work.
    ///
    /// Storage works in directory provided to builder. If directory don't exist,
    /// storage creates it, otherwise tries to init existing storage.
    /// # Errors
    /// Returns error in case of failures with IO operations or
    /// if some of the required params are missed.
    ///
    /// [`init()`]: struct.Storage.html#method.init
    pub async fn init(&mut self) -> Result<()> {
        // @TODO implement work dir validation
        self.prepare_work_dir().await?;
        let cont_res = work_dir_content(
            self.inner
                .config
                .work_dir()
                .ok_or_else(|| Error::from(ErrorKind::Uninitialized))?,
        )
        .await;
        trace!("work dir content loaded");
        if let Some(files) = cont_res? {
            trace!("storage init from existing files");
            self.init_from_existing(files)
                .await
                .context("failed to init from existing blobs")?
        } else {
            self.init_new().await?
        };
        trace!("new storage initialized");
        self.launch_observer();
        trace!("observer started");
        Ok(())
    }

    /// Writes `data` to active blob asyncronously. If active blob reaches it limit, creates new
    /// and closes old.
    /// # Examples
    /// ```no-run
    /// async fn write_data() {
    ///     let key = 42u64.to_be_bytes().to_vec();
    ///     let data = b"async written to blob".to_vec();
    ///     storage.write(key, data).await
    /// }
    /// ```
    /// # Errors
    /// Fails with the same errors as [`write_with`]
    ///
    /// [`write_with`]: Storage::write_with
    pub async fn write(&self, key: impl Key, value: Vec<u8>) -> Result<()> {
        self.write_with_optional_meta(key, value, None).await
    }

    /// Similar to [`write`] but with metadata
    /// # Examples
    /// ```no-run
    /// async fn write_data() {
    ///     let key = 42u64.to_be_bytes().to_vec();
    ///     let data = b"async written to blob".to_vec();
    ///     let meta = Meta::new();
    ///     meta.insert("version".to_string(), b"1.0".to_vec());
    ///     storage.write_with(&key, data, meta).await
    /// }
    /// ```
    /// # Errors
    /// Fails if duplicates are not allowed and record already exists.
    pub async fn write_with(&self, key: impl Key, value: Vec<u8>, meta: Meta) -> Result<()> {
        self.write_with_optional_meta(key, value, Some(meta)).await
    }

    async fn write_with_optional_meta(
        &self,
        key: impl Key,
        value: Vec<u8>,
        meta: Option<Meta>,
    ) -> Result<()> {
        debug!("storage write with {:?}, {}b, {:?}", key, value.len(), meta);
        if !self.inner.config.allow_duplicates()
            && self.contains_with(key.as_ref(), meta.as_ref()).await?
        {
            warn!("record with key {:?} and meta {:?} exists", key, meta);
            return Ok(());
        }
        let record = Record::create(&key, value, meta.unwrap_or_default())
            .with_context(|| "storage write with record creation failed")?;
        let mut safe = self.inner.safe.write().await;
        let blob = safe
            .active_blob
            .as_mut()
            .ok_or_else(Error::active_blob_not_set)?;
        blob.write(record).await.or_else(|err| {
            let e = err.downcast::<Error>()?;
            if let ErrorKind::FileUnavailable(kind) = e.kind() {
                let work_dir = self
                    .inner
                    .config
                    .work_dir()
                    .ok_or_else(Error::uninitialized)?;
                Err(Error::work_dir_unavailable(work_dir, e.to_string(), kind.to_owned()).into())
            } else {
                Err(e.into())
            }
        })
    }
    /// Reads the first found data matching given key.
    /// # Examples
    /// ```no-run
    /// async fn read_data() {
    ///     let key = 42u64.to_be_bytes().to_vec();
    ///     let data = storage.read(key).await;
    /// }
    /// ```
    /// # Errors
    /// Same as [`read_with`]
    ///
    /// [`Error::RecordNotFound`]: enum.Error.html#RecordNotFound
    /// [`read_with`]: Storage::read_with
    #[inline]
    pub async fn read(&self, key: impl Key) -> Result<Vec<u8>> {
        debug!("storage read {:?}", key);
        self.read_with_optional_meta(key, None).await
    }
    /// Reads data matching given key and metadata
    /// # Examples
    /// ```no-run
    /// async fn read_data() {
    ///     let key = 42u64.to_be_bytes().to_vec();
    ///     let meta = Meta::new();
    ///     meta.insert("version".to_string(), b"1.0".to_vec());
    ///     let data = storage.read(&key, &meta).await;
    /// }
    /// ```
    /// # Errors
    /// Return error if record is not found.
    ///
    /// [`Error::RecordNotFound`]: enum.Error.html#RecordNotFound
    #[inline]
    pub async fn read_with(&self, key: impl Key, meta: &Meta) -> Result<Vec<u8>> {
        debug!("storage read with {:?}", key);
        self.read_with_optional_meta(key, Some(meta))
            .await
            .with_context(|| "read with optional meta failed")
    }

    /// Returns entries with matching key
    /// # Errors
    /// Fails after any disk IO errors.
    pub async fn read_all(&self, key: &impl Key) -> Result<Vec<Entry>> {
        let key = key.as_ref();
        let mut all_entries = Vec::new();
        let safe = self.inner.safe.read().await;
        let active_blob = safe
            .active_blob
            .as_ref()
            .ok_or_else(Error::active_blob_not_set)?;
        if let Some(entries) = active_blob.read_all_entries(key).await? {
            debug!(
                "storage core read all active blob entries {}",
                entries.len()
            );
            all_entries.extend(entries);
        }
        let blobs = safe.blobs.read().await;
        let entries_closed_blobs = blobs
            .iter()
            .map(|b| b.read_all_entries(key))
            .collect::<FuturesUnordered<_>>();
        entries_closed_blobs
            .try_filter_map(future::ok)
            .try_for_each(|v| {
                debug!("storage core read all closed blob {} entries", v.len());
                all_entries.extend(v);
                future::ok(())
            })
            .await?;
        debug!("storage core read all total {} entries", all_entries.len());
        Ok(all_entries)
    }

    async fn read_with_optional_meta(&self, key: impl Key, meta: Option<&Meta>) -> Result<Vec<u8>> {
        debug!("storage read with optional meta {:?}, {:?}", key, meta);
        let safe = self.inner.safe.read().await;
        let key = key.as_ref();
        let active_blob_read_res = safe
            .active_blob
            .as_ref()
            .ok_or_else(Error::active_blob_not_set)?
            .read_any(key, meta)
            .await;
        debug!("storage read with optional meta from active blob finished");
        match active_blob_read_res {
            Ok(data) => {
                debug!("storage read with optional meta active blob returned data");
                Ok(data)
            }
            Err(e) => {
                debug!("read with optional meta active blob returned: {:#?}", e);
                Self::get_any_data(&safe, key, meta).await
            }
        }
    }

    async fn get_any_data(safe: &Safe, key: &[u8], meta: Option<&Meta>) -> Result<Vec<u8>> {
        let blobs = safe.blobs.read().await;
        let stream: FuturesUnordered<_> =
            blobs.iter().map(|blob| blob.read_any(key, meta)).collect();
        debug!("read with optional meta {} closed blobs", stream.len());
        let mut task = stream.skip_while(Result::is_err);
        task.next()
            .await
            .ok_or_else(Error::not_found)?
            .with_context(|| "no results in closed blobs")
    }

    /// Stop blob updater and release lock file
    /// # Errors
    /// Fails because of any IO errors
    pub async fn close(self) -> Result<()> {
        let mut safe = self.inner.safe.write().await;
        let active_blob = safe.active_blob.take();
        if let Some(mut blob) = active_blob {
            blob.dump()
                .await
                .with_context(|| format!("blob {} dump failed", blob.name()))?;
            debug!("active blob dumped");
        }
        self.observer.shutdown();
        safe.lock_file = None;
        if let Some(work_dir) = self.inner.config.work_dir() {
            std::fs::remove_file(work_dir.join(LOCK_FILE))?;
        }
        info!("active blob dumped, lock released");
        Ok(())
    }

    /// `blob_count` returns exact number of closed blobs plus one active, if there is some.
    /// It locks on inner structure, so it much slower than `next_blob_id`.
    /// # Examples
    /// ```no-run
    /// use pearl::Builder;
    ///
    /// let mut storage = Builder::new().work_dir("/tmp/pearl/").build::<f64>();
    /// storage.init().await;
    /// assert_eq!(storage.blobs_count(), 1);
    /// ```
    pub async fn blobs_count(&self) -> usize {
        let safe = self.inner.safe.read().await;
        let count = safe.blobs.read().await.len();
        if safe.active_blob.is_some() {
            count + 1
        } else {
            count
        }
    }

    /// `index_memory` returns the amount of memory used by blob to store indices
    pub async fn index_memory(&self) -> usize {
        let safe = self.inner.safe.read().await;
        if let Some(ablob) = safe.active_blob.as_ref() {
            ablob.index_memory()
        } else {
            0
        }
    }

    /// Returns next blob ID. If pearl dir structure wasn't changed from the outside,
    /// returned number is equal to `blobs_count`. But this method doesn't require
    /// lock. So it is much faster than `blobs_count`.
    #[must_use]
    pub fn next_blob_id(&self) -> usize {
        self.inner.next_blob_id.load(ORD)
    }

    async fn prepare_work_dir(&mut self) -> Result<()> {
        let work_dir = self.inner.config.work_dir().ok_or_else(|| {
            error!("Work dir is not set");
            Error::uninitialized()
        })?;
        let path = Path::new(work_dir);
        if path.exists() {
            debug!("work dir exists: {}", path.display());
        } else if self.inner.config.create_work_dir() {
            debug!("creating work dir recursively: {}", path.display());
            std::fs::create_dir_all(path)?;
        } else {
            error!("work dir path not found: {}", path.display());
            return Err(Error::work_dir_unavailable(
                path,
                "work dir path not found".to_owned(),
                IOErrorKind::NotFound,
            ))
            .with_context(|| "failed to prepare work dir");
        }
        self.try_lock_dir(path).await
    }

    async fn try_lock_dir<'a>(&'a self, path: &'a Path) -> Result<()> {
        let lock_file_path = path.join(LOCK_FILE);
        debug!("try to open lock file: {}", lock_file_path.display());
        let lock_file = StdOpenOptions::new()
            .create(true)
            .write(true)
            .custom_flags(O_EXCL)
            .open(&lock_file_path)
            .map_err(|e| {
                error!("working directory is locked: {:?}", lock_file_path);
                error!("check if any other bob instances are running");
                error!("or delete .lock file and try again");
                e
            })?;
        debug!("{} not locked", path.display());
        self.inner.safe.write().await.lock_file = Some(lock_file);
        Ok(())
    }

    async fn init_new(&mut self) -> Result<()> {
        let next = self.inner.next_blob_name()?;
<<<<<<< HEAD
        let config = self.index_config();
        let mut safe = safe_locked.await;
=======
        let config = self.filter_config();
        let mut safe = self.inner.safe.write().await;
>>>>>>> 859958d6
        let blob = Blob::open_new(next, self.inner.ioring.clone(), config)
            .await?
            .boxed();
        safe.active_blob = Some(blob);
        Ok(())
    }

    async fn init_from_existing(&mut self, files: Vec<DirEntry>) -> Result<()> {
        trace!("init from existing: {:#?}", files);
        let disk_access_sem = self.observer.get_dump_sem();
        let mut blobs = Self::read_blobs(
            &files,
            self.inner.ioring.clone(),
            disk_access_sem,
            &self.inner.config,
        )
        .await
        .context("failed to read blobs")?;

        debug!("{} blobs successfully created", blobs.len());
        blobs.sort_by_key(Blob::id);
        let mut active_blob = blobs
            .pop()
            .ok_or_else(|| {
                let wd = self.inner.config.work_dir();
                error!("There are some blob files in the work dir: {:?}", wd);
                error!("Creating blobs from all these files failed");
                Error::from(ErrorKind::Uninitialized)
            })?
            .boxed();
        let mut safe = self.inner.safe.write().await;
        active_blob.load_index().await?;
        for blob in &mut blobs {
            debug!("dump all blobs except active blob");
            blob.dump().await?;
        }
        safe.active_blob = Some(active_blob);
        *safe.blobs.write().await = blobs;
        self.inner
            .next_blob_id
            .store(safe.max_id().await.map_or(0, |i| i + 1), ORD);
        Ok(())
    }

    async fn read_blobs(
        files: &[DirEntry],
        ioring: Option<Rio>,
        disk_access_sem: Arc<Semaphore>,
        config: &Config,
    ) -> Result<Vec<Blob>> {
        debug!("read working directory content");
        let dir_content = files.iter().map(DirEntry::path);
        debug!("read {} entities", dir_content.len());
        let dir_files = dir_content.filter(|path| path.is_file());
        debug!("filter potential blob files");
        let blob_files = dir_files.filter_map(|path| {
            if path.extension()?.to_str()? == BLOB_FILE_EXTENSION {
                Some(path)
            } else {
                None
            }
        });
        debug!("init blobs from found files");
        let mut futures: FuturesUnordered<_> = blob_files
            .map(|file| async {
                let sem = disk_access_sem.clone();
                let _sem = sem.acquire().await.expect("sem is closed");
                Blob::from_file(file.clone(), ioring.clone(), config.index())
                    .await
                    .map_err(|e| (e, file))
            })
            .collect();
        debug!("async init blobs from file");
        let mut blobs = Vec::new();
        while let Some(blob_res) = futures.next().await {
            match blob_res {
                Ok(blob) => blobs.push(blob),
                Err((e, file)) => {
                    let msg = format!(
                        "Failed to read existing blob!\nPath: {:?};\nReason: {:?}.",
                        file, e
                    );
                    if config.ignore_corrupted() {
                        error!("{}", msg);
                    } else {
                        return Err(e.context(msg));
                    }
                }
            }
        }
        Ok(blobs)
    }

    /// `contains` is used to check whether a key is in storage.
    /// Slower than `check_bloom`, because doesn't prevent disk IO operations.
    /// `contains` returns either "definitely in storage" or "definitely not".
    /// # Errors
    /// Fails because of any IO errors
    pub async fn contains(&self, key: impl Key) -> Result<bool> {
        let key = key.as_ref();
        self.contains_with(key, None).await
    }

    async fn contains_with(&self, key: &[u8], meta: Option<&Meta>) -> Result<bool> {
        let inner = self.inner.safe.read().await;
        if let Some(active_blob) = &inner.active_blob {
            if active_blob.contains(key, meta).await? {
                return Ok(true);
            }
        }
        let blobs = inner.blobs.read().await;
        for blob in blobs.iter() {
            if blob.contains(key, meta).await? {
                return Ok(true);
            }
        }

        Ok(false)
    }

    /// `check_bloom` is used to check whether a key is in storage.
    /// If bloom filter opt out, returns `None`.
    /// Uses bloom filter under the hood, so false positive results are possible,
    /// but false negatives are not.
    /// In other words, `check_bloom` returns either "possibly in storage" or "definitely not".
    pub async fn check_bloom(&self, key: impl Key) -> Option<bool> {
        trace!("[{:?}] check in blobs bloom filter", &key.to_vec());
        let inner = self.inner.safe.read().await;
        let in_active = inner
            .active_blob
            .as_ref()
            .map_or(Some(false), |active_blob| {
                active_blob.check_bloom(key.as_ref())
            })?;
        let in_closed = inner
            .blobs
            .read()
            .await
            .iter()
            .any(|blob| blob.check_bloom(key.as_ref()) == Some(true));
        Some(in_active || in_closed)
    }

    /// Total records count in storage.
    pub async fn records_count(&self) -> usize {
        self.inner.records_count().await
    }

    /// Records count per blob. Format: (`blob_id`, count). Last value is from active blob.
    pub async fn records_count_detailed(&self) -> Vec<(usize, usize)> {
        self.inner.records_count_detailed().await
    }

    /// Records count in active blob. Returns None if active blob not set or any IO error occured.
    pub async fn records_count_in_active_blob(&self) -> Option<usize> {
        self.inner.records_count_in_active_blob().await
    }

    /// Syncronizes data and metadata of the active blob with the filesystem.
    /// Like `tokio::std::fs::File::sync_data`, this function will attempt to ensure that in-core data reaches the filesystem before returning.
    /// May not syncronize file metadata to the file system.
    /// # Errors
    /// Fails because of any IO errors.
    pub async fn fsyncdata(&self) -> IOResult<()> {
        self.inner.fsyncdata().await
    }

    /// Force closes active blob to dump index on disk and free RAM.
    /// Creates new active blob.
    /// # Errors
    /// Fails because of any IO errors.
    /// Or if there are any problems with syncronization.
    pub async fn close_active_blob(&self) {
        self.observer.close_active_blob().await
    }

    fn index_config(&self) -> IndexConfig {
        self.inner.config.index()
    }

    fn launch_observer(&mut self) {
        self.observer.run();
    }
}

impl Clone for Inner {
    fn clone(&self) -> Self {
        self.twins_count.fetch_add(1, ORD);
        Self {
            config: self.config.clone(),
            safe: self.safe.clone(),
            next_blob_id: self.next_blob_id.clone(),
            twins_count: self.twins_count.clone(),
            ioring: self.ioring.clone(),
        }
    }
}

impl Inner {
    fn new(config: Config, ioring: Option<Rio>) -> Self {
        Self {
            config,
            safe: Arc::new(RwLock::new(Safe::new())),
            next_blob_id: Arc::new(AtomicUsize::new(0)),
            twins_count: Arc::new(AtomicUsize::new(0)),
            ioring,
        }
    }

    pub(crate) fn next_blob_name(&self) -> Result<blob::FileName> {
        let next_id = self.next_blob_id.fetch_add(1, ORD);
        let prefix = self
            .config
            .blob_file_name_prefix()
            .ok_or_else(|| {
                error!("Blob file name prefix is not set");
                Error::uninitialized()
            })?
            .to_owned();
        let dir = self
            .config
            .work_dir()
            .ok_or_else(|| {
                error!("Work dir is not set");
                Error::uninitialized()
            })?
            .to_owned();
        Ok(blob::FileName::new(
            prefix,
            next_id,
            BLOB_FILE_EXTENSION.to_owned(),
            dir,
        ))
    }

    async fn records_count(&self) -> usize {
        self.safe.read().await.records_count().await
    }

    async fn records_count_detailed(&self) -> Vec<(usize, usize)> {
        self.safe.read().await.records_count_detailed().await
    }

    async fn records_count_in_active_blob(&self) -> Option<usize> {
        let inner = self.safe.read().await;
        inner.active_blob.as_ref().map(|b| b.records_count())
    }

    async fn fsyncdata(&self) -> IOResult<()> {
        self.safe.read().await.fsyncdata().await
    }

    pub(crate) async fn try_dump_old_blob_indexes(&mut self, sem: Arc<Semaphore>) {
        self.safe.write().await.try_dump_old_blob_indexes(sem).await;
    }
}

impl Safe {
    fn new() -> Self {
        Self {
            active_blob: None,
            blobs: Arc::new(RwLock::new(Vec::new())),
            lock_file: None,
        }
    }

    async fn max_id(&self) -> Option<usize> {
        let active_blob_id = self.active_blob.as_ref().map(|blob| blob.id());
        let blobs_max_id = self.blobs.read().await.last().map(Blob::id);
        active_blob_id.max(blobs_max_id)
    }

    async fn records_count(&self) -> usize {
        let details = self.records_count_detailed().await;
        details.iter().fold(0, |acc, (_, count)| acc + count)
    }

    async fn records_count_detailed(&self) -> Vec<(usize, usize)> {
        let mut results = Vec::new();
        let blobs = self.blobs.read().await;
        for blob in blobs.iter() {
            let count = blob.records_count();
            let value = (blob.id(), count);
            debug!("push: {:?}", value);
            results.push(value);
        }
        if let Some(blob) = self.active_blob.as_ref() {
            let value = (blobs.len(), blob.records_count());
            debug!("push: {:?}", value);
            results.push(value);
        }
        results
    }

    async fn fsyncdata(&self) -> IOResult<()> {
        if let Some(ref blob) = self.active_blob {
            blob.fsyncdata().await?;
        }
        Ok(())
    }

    pub(crate) async fn replace_active_blob(&mut self, blob: Box<Blob>) -> Result<SaveOldBlobTask> {
        let old_active = self
            .active_blob
            .replace(blob)
            .ok_or_else(Error::active_blob_not_set)?;
        let blobs = self.blobs.clone();
        Ok(Box::pin(async move {
            let mut blobs = blobs.write().await;
            blobs.push(*old_active);
            // Notice: if dump of blob or indices fails, it's likely a problem with disk appeared, so
            // all descriptors of the storage become invalid and unusable
            // Possible solution: recreate instance of storage, when disk will be available
            let last_blob = blobs.last_mut().unwrap();
            if let Err(e) = last_blob.dump().await {
                error!("Error dumping blob ({}): {}", last_blob.name(), e);
            }
        }))
    }

    pub(crate) async fn try_dump_old_blob_indexes(&mut self, sem: Arc<Semaphore>) {
        let blobs = self.blobs.clone();
        tokio::spawn(async move {
            let mut write_blobs = blobs.write().await;
            for blob in write_blobs.iter_mut() {
                let _ = sem.acquire().await;
                if let Err(e) = blob.dump().await {
                    error!("Error dumping blob ({}): {}", blob.name(), e);
                }
            }
        });
    }
}

/// Trait `Key`
pub trait Key: AsRef<[u8]> + Debug {
    /// Key must have fixed length
    const LEN: u16;

    /// Convert `Self` into `Vec<u8>`
    fn to_vec(&self) -> Vec<u8> {
        self.as_ref().to_vec()
    }
}

impl<T> Key for &T
where
    T: Key,
{
    const LEN: u16 = T::LEN;
}<|MERGE_RESOLUTION|>--- conflicted
+++ resolved
@@ -430,13 +430,8 @@
 
     async fn init_new(&mut self) -> Result<()> {
         let next = self.inner.next_blob_name()?;
-<<<<<<< HEAD
         let config = self.index_config();
-        let mut safe = safe_locked.await;
-=======
-        let config = self.filter_config();
         let mut safe = self.inner.safe.write().await;
->>>>>>> 859958d6
         let blob = Blob::open_new(next, self.inner.ioring.clone(), config)
             .await?
             .boxed();
